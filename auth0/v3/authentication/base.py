import json
import requests
from ..exceptions import Auth0Error


class AuthenticationBase(object):

    def post(self, url, data=None, headers=None):
        response = requests.post(url=url, data=json.dumps(data),
                                 headers=headers)
        return self._process_response(response)

    def get(self, url, params=None, headers=None):
        return requests.get(url=url, params=params, headers=headers).text

    def _process_response(self, response):
<<<<<<< HEAD
        text = json.loads(response.text) if response.text else {}

        if response.status_code >= 400:
            raise Auth0Error(status_code=text.get('error', ''),
                             error_code=text.get('error', ''),
                             message=text.get('error_description', ''))
=======
        try:
            text = json.loads(response.text) if response.text else {}
        except ValueError:
            return response.text
        else:
            if 'error' in text:
                raise Auth0Error(status_code=text['error'],
                                 error_code=text['error'],
                                 message=text['error_description'])
>>>>>>> 0d7decce
        return text<|MERGE_RESOLUTION|>--- conflicted
+++ resolved
@@ -14,22 +14,13 @@
         return requests.get(url=url, params=params, headers=headers).text
 
     def _process_response(self, response):
-<<<<<<< HEAD
-        text = json.loads(response.text) if response.text else {}
-
-        if response.status_code >= 400:
-            raise Auth0Error(status_code=text.get('error', ''),
-                             error_code=text.get('error', ''),
-                             message=text.get('error_description', ''))
-=======
         try:
             text = json.loads(response.text) if response.text else {}
         except ValueError:
             return response.text
         else:
-            if 'error' in text:
-                raise Auth0Error(status_code=text['error'],
-                                 error_code=text['error'],
-                                 message=text['error_description'])
->>>>>>> 0d7decce
+            if response.status_code >= 400:
+                raise Auth0Error(status_code=text.get('error', ''),
+                                 error_code=text.get('error', ''),
+                                 message=text.get('error_description', ''))
         return text